--- conflicted
+++ resolved
@@ -3,18 +3,12 @@
 #include "utils.hh"
 #include "types.hh"
 
-<<<<<<< HEAD
-=======
 #include <fmt/chrono.h>
->>>>>>> 5314357d
 #include <fmt/format.h>
 #include <nova/io.h>
 #include <spdlog/spdlog.h>
 
-<<<<<<< HEAD
-=======
 #include <chrono>
->>>>>>> 5314357d
 #include <filesystem>
 #include <future>
 #include <numbers>
@@ -37,23 +31,6 @@
         }
     }
 
-<<<<<<< HEAD
-    for (const auto& vec : dist_mx) {
-        for (const auto& elem : vec) {
-            std::cout << elem << ", ";
-        }
-        std::cout << std::endl;
-    }
-
-    for (const auto& [idx, vec] : std::views::enumerate(dist_mx)) {
-        const auto& min = std::ranges::min(vec);
-        const auto idx_b = std::distance(vec.begin(), std::ranges::find(vec, min));
-
-        if (min < threshold) {
-            ret_a.push_back(params_a[idx]);
-            ret_b.push_back(params_b[idx_b]);
-            logging::info("({}, {})\t({}, {})\tdist: {}", params_a[idx].x(), params_a[idx].y(), params_b[idx_b].x(), params_b[idx_b].y(), min);
-=======
     // for (const auto& vec : dist_mx) {
         // for (const auto& elem : vec) {
             // std::cout << elem << ", ";
@@ -69,7 +46,6 @@
             ret_a.push_back(params_a[idx]);
             ret_b.push_back(params_b[idx_b]);
             logging::debug("({}, {})\t({}, {})\tdist: {}", params_a[idx].x(), params_a[idx].y(), params_b[idx_b].x(), params_b[idx_b].y(), min);
->>>>>>> 5314357d
         }
     }
 
@@ -109,13 +85,9 @@
     Eigen::Matrix4f trafo = Eigen::Matrix4f::Identity();
 
     for (const auto& [idx, cloud] : std::views::enumerate(clouds)) {
-<<<<<<< HEAD
-        logging::info("Cloud size: {}", cloud.size());
-=======
         logging::debug("Cloud size: {}", cloud.size());
 
         const auto start = nova::now();
->>>>>>> 5314357d
 
         const auto downsampled = downsample(cloud);
         const auto filtered = filter_planes(downsampled);
@@ -124,26 +96,15 @@
         logging::info("Clusters found: {}", clusters.size());
 
         for (const auto& cl : clusters) {
-<<<<<<< HEAD
-            logging::info("Cluster size: {}", cl.indices.size());
-=======
             logging::debug("Cluster size: {}", cl.indices.size());
->>>>>>> 5314357d
         }
 
         const auto point_clouds = extract_clusters(filtered, clusters);
 
-<<<<<<< HEAD
-        logging::info("Point clouds extracted: {}", point_clouds.size());
-
-        for (const auto& elem : point_clouds) {
-            logging::info("Cloud size: {}", elem.size());
-=======
         logging::debug("Point clouds extracted: {}", point_clouds.size());
 
         for (const auto& elem : point_clouds) {
             logging::debug("Cloud size: {}", elem.size());
->>>>>>> 5314357d
         }
 
         std::vector<std::future<std::tuple<nova::Vec4f, pcl::PointCloud<pcl::PointXYZRGB>, std::vector<nova::Vec3f>>>> futures;
@@ -164,15 +125,9 @@
             cyl_params.push_back(params);
         }
 
-<<<<<<< HEAD
-        for (const auto& p : cyl_params) {
-            fmt::print("{} {}\n", p.x(), p.y());
-        }
-=======
         // for (const auto& p : cyl_params) {
             // fmt::print("{} {}\n", p.x(), p.y());
         // }
->>>>>>> 5314357d
 
         if (prev_cyl_params.size() > 0) {
             const auto [curr_cyl_params, new_prev_cyl_params] = pairing(cyl_params, prev_cyl_params);
@@ -253,11 +208,8 @@
         }
 
         prev_cyl_params = cyl_params;
-<<<<<<< HEAD
-=======
 
         logging::info("Processing took: {}", std::chrono::duration_cast<std::chrono::milliseconds>(nova::now() - start));
->>>>>>> 5314357d
     }
 
     pcl::io::savePLYFile("./raw.ply", out);
