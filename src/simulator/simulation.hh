#ifndef SIMULATION_HH
#define SIMULATION_HH

#if defined(ENABLE_ROSBAG2_OUTPUT) && ENABLE_ROSBAG2_OUTPUT == 1
#define ROS2_BUILD
#endif

#include "lidar.hh"
#include "logging.hh"
#include "types.hh"
#include "utils.hh"

#include <nova/json.h>
#ifdef ROS2_BUILD
#include <rclcpp/duration.hpp>
#include <rclcpp/rclcpp.hpp>
#include <rosbag2_cpp/writer.hpp>
#include <rosbag2_storage/ros_helper.hpp>
#include <rosbag2_storage/storage_options.hpp>
#include <sensor_msgs/msg/point_cloud.hpp>
#endif

#include <chrono>


using json = nova::json;


class simulation {
public:
    simulation(const json& config, const auto& objects, const auto& path, const std::string& out_dir, const std::string& format)
        : m_config(config)
        , m_objects(objects)
        , m_path(path)
        , m_lidar(m_config.at("lidar.vlp_16"))
        , m_out_dir(out_dir)
        , m_format(format)
    {
#ifdef ROS2_BUILD
        m_writer = std::make_unique<rosbag2_cpp::Writer>();

        rosbag2_storage::StorageOptions storage_options;
        storage_options.uri = fmt::format("{}/out.bag", m_out_dir);
        storage_options.storage_id = "sqlite3";
        m_writer->open(storage_options);

        rosbag2_storage::TopicMetadata topic_metadata;
        topic_metadata.name = "/lidar";
        topic_metadata.type = "sensor_msgs/msg/PointCloud";
        topic_metadata.serialization_format = "cdr";
        m_writer->create_topic(topic_metadata);
#endif
    }

    auto start() {
        setup();

        const auto origin = m_path[0];

        for (auto& p : m_path) {
            p -= origin;
        }

        for (auto& o : m_objects) {
            std::visit(
                lambdas{
                    [origin](sphere& p)   { p.center -= origin; },
                    [origin](cylinder& p) { p.center -= origin; },
                    [origin](plane& p)    { p.p0 -= origin; p.p1 -= origin; p.p2 -= origin; p.p3 -= origin; },
                },
                o
            );
        }

        std::vector<float> orientations;
        orientations.reserve(m_path.size());
        orientations.push_back(0);

        for (std::size_t i = 1; i < m_path.size() - 1; ++i) {
            const auto angle1 = std::atan2(m_path[i].x() - m_path[i - 1].x(), m_path[i].y() - m_path[i - 1].y());
            const auto angle2 = std::atan2(m_path[i + 1].x() - m_path[i].x(), m_path[i + 1].y() - m_path[i].y());

            float angle;

            if (std::signbit(angle1) == std::signbit(angle2)) {
                angle = angle1 + angle2;
            } else {
                const auto dominant = (std::numbers::pi_v<float> - std::abs(angle1)) > (std::numbers::pi_v<float> - std::abs(angle2)) ? angle1 : angle2;

                angle = std::abs(angle1) + std::abs(angle2);
                angle *= std::signbit(dominant) ? -1.f : 1.f;
            }

            orientations.push_back(angle / 2.f);
        }

        orientations.push_back(orientations.back());

        const auto poses = std::views::zip(m_path, orientations)
                         | std::views::transform([](const auto& elem) { const auto& [pos, theta] = elem; return pose{ pos, nova::Vec3f{ 0, 0, theta } }; })
                         | ranges::to<std::vector>();

        const auto max_velocity = m_config.lookup<float>("simulation.velocity.max");
        const auto velocities = normalize_data_into_range(m_curvature, 0.f, 0.7f)
                              | std::views::transform([max_velocity](const auto& elem) { return (1.f - elem) * max_velocity; })
                              | ranges::to<std::vector>();

        const auto motion_sampling = m_config.lookup<float>("motion.sampling");
        const auto distances = velocities
                             | std::views::transform([motion_sampling](const auto& elem) { return elem * (1.f / motion_sampling); })
                             | ranges::to<std::vector>();

        const auto [sparse_path, indices] = select_data(m_path, distances);

        const auto xs = sparse_path
                      | std::views::transform([](const auto& elem) { return elem.x(); })
                      | ranges::to<std::vector>();

        const auto ys = sparse_path
                      | std::views::transform([](const auto& elem) { return elem.y(); })
                      | ranges::to<std::vector>();

        const auto sparse_poses = [&poses, &indices] () -> std::vector<pose> {
            std::vector<pose> ret;
            ret.reserve(indices.size());

            for (const auto& i : indices) {
                ret.push_back(poses[i]);
            }

            return ret;
        }();

#ifdef ROS2_BUILD
        auto ts = rclcpp::Clock().now();
#endif

        for (const auto& [i, pose] : std::views::enumerate(sparse_poses)) {
            m_lidar.move({ pose.position.x(), pose.position.y(), m_lidar.pos().z() });
            const auto data = m_lidar.scan(m_objects, pose.orientation.z())
                            | std::views::transform([pose](const auto& elem) { return nova::Vec3f{ elem.x() - pose.position.x(), elem.y() - pose.position.y(), elem.z() }; })
                            | ranges::to<std::vector>();

#ifdef ROS2_BUILD
            if (m_format == "rosbag") {
                auto msg = std::make_shared<sensor_msgs::msg::PointCloud>();

                msg->header.stamp = ts;
                msg->header.frame_id = "cloud";

                msg->points.resize(data.size());
                msg->channels.resize(1);
                msg->channels[0].name = "intensities";
                msg->channels[0].values.resize(data.size());

                for (std::size_t j = 0; j < data.size(); ++j) {
                    msg->points[j].x = data[j].x();
                    msg->points[j].y = data[j].y();
                    msg->points[j].z = data[j].z();
                    msg->channels[0].values[j] = 125;
                }

                // Serialize the message
                auto serialized_msg = std::make_shared<rclcpp::SerializedMessage>();
                rclcpp::Serialization<sensor_msgs::msg::PointCloud> serializer;
                serializer.serialize_message(msg.get(), serialized_msg.get());

<<<<<<< HEAD
                // Create a bag message
                auto bag_message = std::make_shared<rosbag2_storage::SerializedBagMessage>();
                bag_message->serialized_data = std::make_shared<rcutils_uint8_array_t>(serialized_msg->get_rcl_serialized_message());
                bag_message->topic_name = "/lidar";
                bag_message->time_stamp = msg->header.stamp.nanosec;

                // Write the message into the bag
                m_writer->write(bag_message);

                ts += rclcpp::Duration(0, 250'000'000);
            }
=======
            // Write the message into the bag
            m_writer->write(serialized_msg, "/lidar", "sensor_msgs/msgs/point_cloud", ts);

            ts += rclcpp::Duration(std::chrono::milliseconds{ 250 });
>>>>>>> db69f92e
#endif
            if (m_format == "xyz") {
                print(fmt::format("{}/test_fn{}.xyz", m_out_dir, i + 1), data);
            }
        }
    }

private:
    json m_config;
#ifdef ROS2_BUILD
    std::unique_ptr<rosbag2_cpp::Writer> m_writer;
#endif
    std::vector<primitive> m_objects;
    std::vector<nova::Vec3f> m_path;
    std::vector<float> m_curvature;
    lidar m_lidar;
    std::string m_out_dir;
    std::string m_format;

    void setup() {
        const auto _xs = m_path
                       | std::views::transform([](const auto& elem) { return elem.x(); })
                       | ranges::to<std::vector>();

        const auto _ys = m_path
                       | std::views::transform([](const auto& elem) { return elem.y(); })
                       | ranges::to<std::vector>();

        for (const auto& [x, y] : std::views::zip(_xs, _ys)) {
            logging::debug("x={}\ty={}", x, y);
        }

        const auto [xs, ys, dxs, dys, ddxs, ddys] = interpolate_and_differentiate(_xs, _ys, m_config.lookup<std::size_t>("simulation.path.num_interp_points"));

        const auto path = std::views::zip(xs, ys)
                        | std::views::transform([](const auto& elem) { const auto& [x, y] = elem; return nova::Vec3f{ x, y, 0 }; })
                        | ranges::to<std::vector>();

        for (const auto& p : path) {
            logging::debug("{}", p);
        }

        m_path = path;

        assert(dxs.size() == dys.size() && dys.size() == ddxs.size() && ddxs.size() == ddys.size());

        for (std::size_t i = 0; i < dxs.size(); ++i) {
            m_curvature.push_back(std::abs(dxs[i] * ddys[i] - dys[i] * ddxs[i]) / std::pow(dxs[i] * dxs[i] + dys[i] * dys[i], 1.5f));
        }
    }

    template <std::floating_point T = float>
    auto normalize_data_into_range(const std::vector<T>& data, T min, T max)
            -> std::vector<T>
    {
        std::vector<T> ret;
        ret.reserve(data.size());

        for (std::size_t i = 0; i < data.size(); ++i) {
            const T div = (data[i] - std::ranges::min(data)) / (std::ranges::max(data) - std::ranges::min(data));
            const T tmp = std::isnan(div) ? 0 : div * (max - min) + min;
            ret.push_back(tmp);
        }

        return ret;
    }

    auto select_data(const std::vector<nova::Vec3f>& data, const std::vector<float>& distances)
            -> std::pair<std::vector<nova::Vec3f>, std::vector<std::size_t>>
    {
        std::vector<nova::Vec3f> ret { data[0] };
        std::vector<std::size_t> indices { 0 };
        std::vector<float> _distances{ distances };
        std::size_t i = 1;
        float distance = 0;

        while (i < data.size()) {
            if (distance < _distances[indices.back()]) {
                distance += (data[i - 1] - data[i]).length();
                i++;
            } else {
                const auto dist_before = distance - (data[i] - data[i - 1]).length();
                std::size_t idx;

                if (not std::ranges::contains(ret, data[i - 1])) {
                    _distances[indices.back()] = _distances[indices.back()] - dist_before < distance - _distances[indices.back()] ? dist_before : distance;
                    ret.push_back(_distances[indices.back()] - dist_before <= distance - _distances[indices.back()] ? data[i - 1] : data[i]);
                    idx = _distances[indices.back()] - dist_before <= distance - _distances[indices.back()] ? i - 1 : i;
                } else {
                    _distances[indices.back()] = distance;
                    ret.push_back(data[i]);
                    idx = i;
                }

                indices.push_back(idx);

                if (indices.back() < i) {
                    i--;
                }

                distance = 0;
            }
        }

        return {
            ret,
            indices
        };
    }

    void print(const std::string& path, const auto& data) {
        std::ofstream oF(path);

        for (const auto& d : data) {
            oF << fmt::format("{} {} {} 0 0 0\n", d.x(), d.y(), d.z());
        }
    }
};

#endif // SIMULATION_HH<|MERGE_RESOLUTION|>--- conflicted
+++ resolved
@@ -165,24 +165,11 @@
                 rclcpp::Serialization<sensor_msgs::msg::PointCloud> serializer;
                 serializer.serialize_message(msg.get(), serialized_msg.get());
 
-<<<<<<< HEAD
-                // Create a bag message
-                auto bag_message = std::make_shared<rosbag2_storage::SerializedBagMessage>();
-                bag_message->serialized_data = std::make_shared<rcutils_uint8_array_t>(serialized_msg->get_rcl_serialized_message());
-                bag_message->topic_name = "/lidar";
-                bag_message->time_stamp = msg->header.stamp.nanosec;
-
                 // Write the message into the bag
-                m_writer->write(bag_message);
-
-                ts += rclcpp::Duration(0, 250'000'000);
-            }
-=======
-            // Write the message into the bag
-            m_writer->write(serialized_msg, "/lidar", "sensor_msgs/msgs/point_cloud", ts);
-
-            ts += rclcpp::Duration(std::chrono::milliseconds{ 250 });
->>>>>>> db69f92e
+                m_writer->write(serialized_msg, "/lidar", "sensor_msgs/msgs/point_cloud", ts);
+
+                ts += rclcpp::Duration(std::chrono::milliseconds{ 250 });
+            }
 #endif
             if (m_format == "xyz") {
                 print(fmt::format("{}/test_fn{}.xyz", m_out_dir, i + 1), data);
